<?php
<<<<<<< HEAD
 // Copyright (C) 2005-2013 Rod Roark <rod@sunsetsystems.com>
 //
 // This program is free software; you can redistribute it and/or
 // modify it under the terms of the GNU General Public License
 // as published by the Free Software Foundation; either version 2
 // of the License, or (at your option) any later version.
=======
/**
 * delete tool, for logging and removing patient data.
 *
 * Called from many different pages.
 *
 *  Copyright (C) 2005-2011 Rod Roark <rod@sunsetsystems.com>
 *
 * This program is free software; you can redistribute it and/or
 * modify it under the terms of the GNU General Public License
 * as published by the Free Software Foundation; either version 2
 * of the License, or (at your option) any later version.
 *
 * @package OpenEMR
 * @author  Rod Roark <rod@sunsetsystems.com>
 * @link    http://www.open-emr.org
 */
>>>>>>> 201345db

require_once('../globals.php');
require_once($GLOBALS['srcdir'].'/log.inc');
require_once($GLOBALS['srcdir'].'/acl.inc');
require_once($GLOBALS['srcdir'].'/sl_eob.inc.php');

 $patient     = $_REQUEST['patient'];
 $encounterid = $_REQUEST['encounterid'];
 $formid      = $_REQUEST['formid'];
 $issue       = $_REQUEST['issue'];
 $document    = $_REQUEST['document'];
 $payment     = $_REQUEST['payment'];
 $billing     = $_REQUEST['billing'];
 $transaction = $_REQUEST['transaction'];

 $info_msg = "";

 // Delete rows, with logging, for the specified table using the
 // specified WHERE clause.
 //
 function row_delete($table, $where) {
  $tres = sqlStatement("SELECT * FROM $table WHERE $where");
  $count = 0;
  while ($trow = sqlFetchArray($tres)) {
   $logstring = "";
   foreach ($trow as $key => $value) {
    if (! $value || $value == '0000-00-00 00:00:00') continue;
    if ($logstring) $logstring .= " ";
    $logstring .= $key . "='" . addslashes($value) . "'";
   }
   newEvent("delete", $_SESSION['authUser'], $_SESSION['authProvider'], 1, "$table: $logstring");
   ++$count;
  }
  if ($count) {
   $query = "DELETE FROM $table WHERE $where";
   echo $query . "<br>\n";
   sqlStatement($query);
  }
 }

 // Deactivate rows, with logging, for the specified table using the
 // specified SET and WHERE clauses.
 //
 function row_modify($table, $set, $where) {
  if (sqlQuery("SELECT * FROM $table WHERE $where")) {
   newEvent("deactivate", $_SESSION['authUser'], $_SESSION['authProvider'], 1, "$table: $where");
   $query = "UPDATE $table SET $set WHERE $where";
   echo $query . "<br>\n";
   sqlStatement($query);
  }
 }

// We use this to put dashes, colons, etc. back into a timestamp.
//
function decorateString($fmt, $str) {
  $res = '';
  while ($fmt) {
    $fc = substr($fmt, 0, 1);
    $fmt = substr($fmt, 1);
    if ($fc == '.') {
      $res .= substr($str, 0, 1);
      $str = substr($str, 1);
    } else {
      $res .= $fc;
    }
  }
  return $res;
}

// Delete and undo product sales for a given patient or visit.
// This is special because it has to replace the inventory.
//
function delete_drug_sales($patient_id, $encounter_id=0) {
  $where = $encounter_id ? "ds.encounter = '$encounter_id'" :
    "ds.pid = '$patient_id' AND ds.encounter != 0";
  sqlStatement("UPDATE drug_sales AS ds, drug_inventory AS di " .
    "SET di.on_hand = di.on_hand + ds.quantity " .
    "WHERE $where AND di.inventory_id = ds.inventory_id");
  if ($encounter_id) {
    row_delete("drug_sales", "encounter = '$encounter_id'");
  }
  else {
    row_delete("drug_sales", "pid = '$patient_id'");
  }
}

// Delete a form's data from its form-specific table.
//
function form_delete($formdir, $formid) {
  $formdir = ($formdir == 'newpatient') ? 'encounter' : $formdir;
  if (substr($formdir,0,3) == 'LBF') {
    row_delete("lbf_data", "form_id = '$formid'");
  }
  else if ($formdir == 'procedure_order') {
    $tres = sqlStatement("SELECT procedure_report_id FROM procedure_report " .
      "WHERE procedure_order_id = ?", array($formid));
    while ($trow = sqlFetchArray($tres)) {
      $reportid = 0 + $trow['procedure_report_id'];
      row_delete("procedure_result", "procedure_report_id = '$reportid'");
    }
    row_delete("procedure_report", "procedure_order_id = '$formid'");
    row_delete("procedure_order_code", "procedure_order_id = '$formid'");
    row_delete("procedure_order", "procedure_order_id = '$formid'");
  }
  else if ($formdir == 'physical_exam') {
    row_delete("form_$formdir", "forms_id = '$formid'");
  }
  else {
    row_delete("form_$formdir", "id = '$formid'");
  }
}

// Delete a specified document including its associated relations and file.
//
function delete_document($document) {
  $trow = sqlQuery("SELECT url FROM documents WHERE id = '$document'");
  $url = $trow['url'];
  row_delete("categories_to_documents", "document_id = '$document'");
  row_delete("documents", "id = '$document'");
  row_delete("gprelations", "type1 = 1 AND id1 = '$document'");
  if (substr($url, 0, 7) == 'file://') {
    @unlink(substr($url, 7));
  }
}
?>
<html>
<head>
<?php html_header_show();?>
<title><?php xl('Delete Patient, Encounter, Form, Issue, Document, Payment, Billing or Transaction','e'); ?></title>
<link rel="stylesheet" href='<?php echo $css_header ?>' type='text/css'>

<style>
td { font-size:10pt; }
</style>

<script language="javascript">
function submit_form()
{
document.deletefrm.submit();
}
// Java script function for closing the popup
function popup_close() {
	if(parent.$==undefined) {
	  	window.close();
	 }
	 else {
	  	parent.$.fn.fancybox.close(); 
	 }	  
}
</script>
</head>

<body class="body_top">
<?php
 // If the delete is confirmed...
 //
 if ($_POST['form_submit']) {

  if ($patient) {
   if (!acl_check('admin', 'super')) die("Not authorized!");
   row_modify("billing"       , "activity = 0", "pid = '$patient'");
   row_modify("pnotes"        , "deleted = 1" , "pid = '$patient'");
   // row_modify("prescriptions" , "active = 0"  , "patient_id = '$patient'");
   row_delete("prescriptions"  , "patient_id = '$patient'");
   row_delete("claims"         , "patient_id = '$patient'");
   delete_drug_sales($patient);
   row_delete("payments"       , "pid = '$patient'");
   row_delete("ar_activity"    , "pid = '$patient'");
   row_delete("openemr_postcalendar_events", "pc_pid = '$patient'");
   row_delete("immunizations"  , "patient_id = '$patient'");
   row_delete("issue_encounter", "pid = '$patient'");
   row_delete("lists"          , "pid = '$patient'");
   row_delete("transactions"   , "pid = '$patient'");
   row_delete("employer_data"  , "pid = '$patient'");
   row_delete("history_data"   , "pid = '$patient'");
   row_delete("insurance_data" , "pid = '$patient'");

   $res = sqlStatement("SELECT * FROM forms WHERE pid = '$patient'");
   while ($row = sqlFetchArray($res)) {
    form_delete($row['formdir'], $row['form_id']);
   }
   row_delete("forms", "pid = '$patient'");

   // integration_mapping is used for sql-ledger and is virtually obsolete now.
   $row = sqlQuery("SELECT id FROM patient_data WHERE pid = '$patient'");
   row_delete("integration_mapping", "local_table = 'patient_data' AND " .
    "local_id = '" . $row['id'] . "'");

   // Delete all documents for the patient.
   $res = sqlStatement("SELECT id FROM documents WHERE foreign_id = '$patient'");
   while ($row = sqlFetchArray($res)) {
    delete_document($row['id']);
   }

   // This table exists only for athletic teams.
   $tmp = sqlQuery("SHOW TABLES LIKE 'daily_fitness'");
   if (!empty($tmp)) {
    row_delete("daily_fitness", "pid = '$patient'");
   }

   row_delete("patient_data", "pid = '$patient'");
  }
  else if ($encounterid) {
   if (!acl_check('admin', 'super')) die("Not authorized!");
   row_modify("billing", "activity = 0", "encounter = '$encounterid'");
   delete_drug_sales(0, $encounterid);
   row_delete("ar_activity", "encounter = '$encounterid'");
   row_delete("claims", "encounter_id = '$encounterid'");
   row_delete("issue_encounter", "encounter = '$encounterid'");
   $res = sqlStatement("SELECT * FROM forms WHERE encounter = '$encounterid'");
   while ($row = sqlFetchArray($res)) {
    form_delete($row['formdir'], $row['form_id']);
   }
   row_delete("forms", "encounter = '$encounterid'");
  }
  else if ($formid) {
   if (!acl_check('admin', 'super')) die("Not authorized!");
   $row = sqlQuery("SELECT * FROM forms WHERE id = '$formid'");
   $formdir = $row['formdir'];
   if (! $formdir) die("There is no form with id '$formid'");
   form_delete($formdir, $row['form_id']);
   row_delete("forms", "id = '$formid'");
  }
  else if ($issue) {
   if (!acl_check('admin', 'super')) die("Not authorized!");
   row_delete("issue_encounter", "list_id = '$issue'");
   row_delete("lists", "id = '$issue'");
  }
  else if ($document) {
   if (!acl_check('admin', 'super')) die("Not authorized!");
   delete_document($document);
  }
  else if ($payment) {
   if (!acl_check('admin', 'super')) die("Not authorized!");
    list($patient_id, $timestamp, $ref_id) = explode(".", $payment);
    // if (empty($ref_id)) $ref_id = -1;
    $timestamp = decorateString('....-..-.. ..:..:..', $timestamp);
    $payres = sqlStatement("SELECT * FROM payments WHERE " .
      "pid = '$patient_id' AND dtime = '$timestamp'");
    while ($payrow = sqlFetchArray($payres)) {
      if ($payrow['encounter']) {
        $ref_id = -1;
        // The session ID passed in is useless. Look for the most recent
        // patient payment session with pay total matching pay amount and with
        // no adjustments. The resulting session ID may be 0 (no session) which
        // is why we start with -1.
        $tpmt = $payrow['amount1'] + $payrow['amount2'];
        $seres = sqlStatement("SELECT " .
          "SUM(pay_amount) AS pay_amount, session_id " .
          "FROM ar_activity WHERE " .
          "pid = '$patient_id' AND " .
          "encounter = '" . $payrow['encounter'] . "' AND " .
          "payer_type = 0 AND " .
          "adj_amount = 0.00 " .
          "GROUP BY session_id ORDER BY session_id DESC");
        while ($serow = sqlFetchArray($seres)) {
          if (sprintf("%01.2f", $serow['adj_amount']) != 0.00) continue;
          if (sprintf("%01.2f", $serow['pay_amount'] - $tpmt) == 0.00) {
            $ref_id = $serow['session_id'];
            break;
          }
        }
        if ($ref_id == -1) {
          die(xlt('Unable to match this payment in ar_activity') . ": $tpmt");
        }
        // Delete the payment.
        row_delete("ar_activity",
          "pid = '$patient_id' AND " .
          "encounter = '" . $payrow['encounter'] . "' AND " .
          "payer_type = 0 AND " .
          "pay_amount != 0.00 AND " .
          "adj_amount = 0.00 AND " .
          "session_id = '$ref_id'");
        if ($ref_id) {
          row_delete("ar_session",
            "patient_id = '$patient_id' AND " .
            "session_id = '$ref_id'");
        }
      }
      else {
        // Encounter is 0! Seems this happens for pre-payments.
        $tpmt = sprintf("%01.2f", $payrow['amount1'] + $payrow['amount2']);
        row_delete("ar_session",
          "patient_id = '$patient_id' AND " .
          "payer_id = 0 AND " .
          "reference = '" . add_escape_custom($payrow['source']) . "' AND " .
          "pay_total = '$tpmt' AND " .
          "(SELECT COUNT(*) FROM ar_activity where ar_activity.session_id = ar_session.session_id) = 0 " .
          "ORDER BY session_id DESC LIMIT 1");
      }
      row_delete("payments", "id = '" . $payrow['id'] . "'");
    }
  }
  else if ($billing) {
    if (!acl_check('acct','disc')) die("Not authorized!");
    list($patient_id, $encounter_id) = explode(".", $billing);
    if ($GLOBALS['oer_config']['ws_accounting']['enabled'] === 2) {
      sqlStatement("DELETE FROM ar_activity WHERE " .
        "pid = '$patient_id' AND encounter = '$encounter_id'");
      sqlStatement("DELETE ar_session FROM ar_session LEFT JOIN " .
        "ar_activity ON ar_session.session_id = ar_activity.session_id " .
        "WHERE ar_activity.session_id IS NULL");
      row_modify("billing", "activity = 0",
        "pid = '$patient_id' AND " .
        "encounter = '$encounter_id' AND " .
        "code_type = 'COPAY' AND " .
        "activity = 1");
      sqlStatement("UPDATE form_encounter SET last_level_billed = 0, " .
        "last_level_closed = 0, stmt_count = 0, last_stmt_date = NULL " .
        "WHERE pid = '$patient_id' AND encounter = '$encounter_id'");
    }
    else {
      slInitialize();
      $trans_id = SLQueryValue("SELECT id FROM ar WHERE ar.invnumber = '$billing' LIMIT 1");
      if ($trans_id) {
        newEvent("delete", $_SESSION['authUser'], $_SESSION['authProvider'], 1, "Invoice $billing from SQL-Ledger");
        SLQuery("DELETE FROM acc_trans WHERE trans_id = '$trans_id'");
        if ($sl_err) die($sl_err);
        SLQuery("DELETE FROM invoice WHERE trans_id = '$trans_id'");
        if ($sl_err) die($sl_err);
        SLQuery("DELETE FROM ar WHERE id = '$trans_id'");
        if ($sl_err) die($sl_err);
      } else {
        $info_msg .= "Invoice '$billing' not found!";
      }
      SLClose();
    }
    sqlStatement("UPDATE drug_sales SET billed = 0 WHERE " .
      "pid = '$patient_id' AND encounter = '$encounter_id'");
    updateClaim(true, $patient_id, $encounter_id, -1, -1, 1, 0, ''); // clears for rebilling
  }
  else if ($transaction) {
   if (!acl_check('admin', 'super')) die("Not authorized!");
   row_delete("transactions", "id = '$transaction'");
  }
  else {
   die("Nothing was recognized to delete!");
  }

  if (! $info_msg) $info_msg = xl('Delete successful.');

  // Close this window and tell our opener that it's done.
  //
  echo "<script language='JavaScript'>\n";
  if ($info_msg) echo " alert('$info_msg');\n";
  if ($encounterid) //this code need to be same as 'parent.imdeleted($encounterid)' when the popup is div like
  {
    echo "window.opener.imdeleted($encounterid);\n";
  }
  else
  {
    echo " if (opener && opener.imdeleted) opener.imdeleted(); else parent.imdeleted();\n";
  }
  echo " window.close();\n";
  echo "</script></body></html>\n";
  exit();
 }
?>

<form method='post' name="deletefrm" action='deleter.php?patient=<?php echo $patient ?>&encounterid=<?php echo $encounterid ?>&formid=<?php echo $formid ?>&issue=<?php echo $issue ?>&document=<?php echo $document ?>&payment=<?php echo $payment ?>&billing=<?php echo $billing ?>&transaction=<?php echo $transaction ?>' onsubmit="javascript:alert('1');document.deleform.submit();">

<p class="text">&nbsp;<br><?php xl('Do you really want to delete','e'); ?>

<?php
 if ($patient) {
  echo xl('patient') . " $patient";
 } else if ($encounterid) {
  echo xl('encounter') . " $encounterid";
 } else if ($formid) {
  echo xl('form') . " $formid";
 } else if ($issue) {
  echo xl('issue') . " $issue";
 } else if ($document) {
  echo xl('document') . " $document";
 } else if ($payment) {
  echo xl('payment') . " $payment";
 } else if ($billing) {
  echo xl('invoice') . " $billing";
 } else if ($transaction) {
  echo xl('transaction') . " $transaction";
 }
?> <?php xl('and all subordinate data? This action will be logged','e'); ?>!</p>

<center>

<p class="text">&nbsp;<br>
<a href="#" onclick="submit_form()" class="css_button"><span><?php xl('Yes, Delete and Log','e'); ?></span></a>
<input type='hidden' name='form_submit' value=<?php xl('Yes, Delete and Log','e','\'','\''); ?>/>
<a href='#' class="css_button" onclick=popup_close();><span><?php echo xl('No, Cancel');?></span></a>
</p>

</center>
</form>
</body>
</html><|MERGE_RESOLUTION|>--- conflicted
+++ resolved
@@ -1,18 +1,10 @@
 <?php
-<<<<<<< HEAD
- // Copyright (C) 2005-2013 Rod Roark <rod@sunsetsystems.com>
- //
- // This program is free software; you can redistribute it and/or
- // modify it under the terms of the GNU General Public License
- // as published by the Free Software Foundation; either version 2
- // of the License, or (at your option) any later version.
-=======
 /**
  * delete tool, for logging and removing patient data.
  *
  * Called from many different pages.
  *
- *  Copyright (C) 2005-2011 Rod Roark <rod@sunsetsystems.com>
+ *  Copyright (C) 2005-2013 Rod Roark <rod@sunsetsystems.com>
  *
  * This program is free software; you can redistribute it and/or
  * modify it under the terms of the GNU General Public License
@@ -23,7 +15,6 @@
  * @author  Rod Roark <rod@sunsetsystems.com>
  * @link    http://www.open-emr.org
  */
->>>>>>> 201345db
 
 require_once('../globals.php');
 require_once($GLOBALS['srcdir'].'/log.inc');
