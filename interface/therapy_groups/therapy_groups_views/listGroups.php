<?php
/**
 * interface/therapy_groups/therapy_groups_views/listGroups.php contains the group list view .
 *
 * In this view all therapy groups are listed with their details and links to their details screen.
 *
 * Copyright (C) 2016 Shachar Zilbershlag <shaharzi@matrix.co.il>
 * Copyright (C) 2016 Amiel Elboim <amielel@matrix.co.il>
 *
 * LICENSE: This program is free software; you can redistribute it and/or
 * modify it under the terms of the GNU General Public License
 * as published by the Free Software Foundation; either version 3
 * of the License, or (at your option) any later version.
 * This program is distributed in the hope that it will be useful,
 * but WITHOUT ANY WARRANTY; without even the implied warranty of
 * MERCHANTABILITY or FITNESS FOR A PARTICULAR PURPOSE. See the
 * GNU General Public License for more details.
 * You should have received a copy of the GNU General Public License
 * along with this program. If not, see <http://opensource.org/licenses/gpl-license.php>;.
 *
 * @package OpenEMR
 * @author  Shachar Zilbershlag <shaharzi@matrix.co.il>
 * @author  Amiel Elboim <amielel@matrix.co.il>
 * @link    http://www.open-emr.org
 */
?>
<?php require 'header.php'; ?>
<span class="hidden title"><?php echo xlt('Therapy Group Finder');?></span>
<div id="therapy_groups_list_container" class="container">

    <!--------- ERRORS ----------->
    <?php if($deletion_try == 1 && $deletion_response['success'] == 0) :?>
        <div class="row">
            <div class="col-md-6 col-md-offset-3">
                <div class="alert alert-danger text-center">
                    <p class="failed_message"><?php echo xlt($deletion_response['message']);?></p>
                </div>
            </div>
        </div>
    <?php endif ?>

    <!---------- FILTERS SECTION ------------->
    <button id="clear_filters" class="btn"><?php echo xlt("Clear Filters")?></button>
    </br></br></br>
    <div id="filters">
        <div class="row">
            <div class=" form-group col-md-2">
                <label class="" for="group_name_filter"><?php echo xlt('Group Name');?>:</label>
                <input type="text" class="form-control" id="group_name_filter" placeholder="" >
            </div>
            <div class=" form-group col-md-2">
                <label class="" for="group_id_filter"><?php echo xlt('Group Id');?>:</label>
                <input type="number" class="form-control" id="group_id_filter" placeholder="" >
            </div>
            <div class=" form-group col-md-2">
                <label class="" for="group_type_filter"><?php echo xlt('Group Type');?>:</label>
                <select type="text" class="form-control" id="group_type_filter" placeholder="" >
                    <option value=""><?php echo xlt('choose');?></option>
                    <?php foreach ($group_types as $type):?>
                        <option value="<?php echo attr($type);?>"><?php echo text($type) ;?></option>
                    <?php endforeach; ?>
                </select>
            </div>
            <div class=" form-group col-md-2">
                <label class="" for="group_status_filter"><?php echo xlt('Status');?>:</label>
                <select type="text" class="form-control" id="group_status_filter" placeholder="" >
                    <option value="<?php echo attr($statuses[10]); ?>"><?php echo xlt($statuses[10]);?></option>
                    <?php foreach ($statuses as $status):?>
                        <?php if($status != $statuses[10]): ?>
                            <option value="<?php echo attr($status);?>"><?php echo xlt($status) ;?></option>
                        <?php endif; ?>
                    <?php endforeach; ?>
                    <option value="all"><?php echo xlt("all");?></option>
                </select>
            </div>
            <div class=" form-group col-md-2">
                <label class="" for="counselors_filter"><?php echo xlt('Main Counselors');?>:</label>
                <select type="text" class="form-control" id="counselors_filter" placeholder="" >
                    <option value=""><?php echo xlt('choose');?></option>
                    <?php foreach ($counselors as $counselor):?>
                        <option value="<?php echo attr($counselor);?>"><?php echo text($counselor) ;?></option>
                    <?php endforeach; ?>
                </select>
            </div>
        </div>
        <div class="row">
            <div class=" form-group col-md-2">
                <label class="" for="group_from_start_date_filter"><?php echo xlt('Starting Date From');?>:</label>
                <input type="text" class="form-control datepicker" id="group_from_start_date_filter" placeholder="" >
            </div>
            <div class=" form-group col-md-2">
                <label class="" for="group_to_start_date_filter"><?php echo xlt('Starting Date To');?>:</label>
                <input type="text" class="form-control datepicker" id="group_to_start_date_filter" placeholder="" >
            </div>
            <div class=" form-group col-md-2">
                <label class="" for="group_from_end_date_filter"><?php echo xlt('End Date From');?>:</label>
                <input type="text" class="form-control datepicker" id="group_from_end_date_filter" placeholder="" >
            </div>
            <div class=" form-group col-md-2">
                <label class="" for="group_to_end_date_filter"><?php echo xlt('End Date To');?>:</label>
                <input type="text" class="form-control datepicker" id="group_to_end_date_filter" placeholder="" >
            </div>

        </div>
    </div>
    <!---------- END OF FILTERS SECTION ------------->

    </br></br>

    <!---------- TABLE SECTION -------------->
    <div class="row">
        <table  id="therapy_groups_list" class="dataTable display">
            <thead>
            <tr>
                <th><?php echo xlt('Group Name'); ?></th>
                <th><?php echo xlt('Group Id'); ?></th>
                <th><?php echo xlt('Group Type'); ?></th>
                <th><?php echo xlt('Status'); ?></th>
                <th><?php echo xlt('Start Date'); ?></th>
                <th><?php echo xlt('End Date'); ?></th>
                <th><?php echo xlt('Main Counselors'); ?></th>
                <th><?php echo xlt('Comment'); ?></th>
                <th><?php echo xlt('Delete'); ?></th>
            </tr>
            </thead>
            <tbody>
            <?php foreach ($therapyGroups as $group) : ?>
                <tr>
                    <td><a href="<?php echo $GLOBALS['rootdir'] . '/therapy_groups/index.php?method=groupDetails&group_id=' . attr($group['group_id']); ?>"><?php echo text($group['group_name']);?></a></td>
                    <td><?php echo text($group['group_id']);?></td>
                    <td><?php echo xlt($group_types[$group['group_type']]);?></td>
                    <td><?php echo xlt($statuses[$group['group_status']]);?></td>
                    <td><?php echo text(oeFormatShortDate($group['group_start_date']));?></td>
                    <td><?php echo ($group['group_end_date'] == '0000-00-00' OR $group['group_end_date'] == '00-00-0000' OR empty($group['group_end_date'])) ? '' : text(oeFormatShortDate($group['group_end_date'])); ?></td>
                    <td>
                        <?php foreach ($group['counselors'] as $counselor){
                            echo text($counselor) . " </br> ";
                        } ;?>
                    </td>
                    <td><?php echo text($group['group_notes']);?></td>
                    <td class="delete_btn">
                        <?php
                        //Enable deletion only for groups that weren't yet deleted.
<<<<<<< HEAD
                        if($group['group_status'] == 10): ?>
                            <a href="<?php echo $GLOBALS['rootdir'] . '/therapy_groups/index.php?method=listGroups&deleteGroup=1&group_id=' . attr($group['group_id']); ?>"><button>X</button></a></td>
                        <?php endif; ?>
=======
                        if($group['group_status'] != 20): ?>
                        <a href="<?php echo $GLOBALS['rootdir'] . '/therapy_groups/index.php?method=listGroups&deleteGroup=1&group_id=' . attr($group['group_id']); ?>"><button>X</button></a></td>
                    <?php endif; ?>
>>>>>>> f44e3568
                    </td>
                </tr>
            <?php endforeach; ?>
            </tbody>
        </table>
    </div>
    <!---------- END OF TABLE SECTION -------------->

</div>

<script>


    /* ========= Initialise Data Table & Filters ========= */
    $(document).ready(function() {

//        var lang = '<?php //echo $lang ?>//';//get language support for filters

        /* Initialise Date Picker */
        $('.datepicker').datetimepicker({
            <?php $datetimepicker_timepicker = false; ?>
            <?php $datetimepicker_showseconds = false; ?>
            <?php $datetimepicker_formatInput = true; ?>
            <?php require($GLOBALS['srcdir'] . '/js/xl/jquery-datetimepicker-2-5-4.js.php'); ?>
            <?php // can add any additional javascript settings to datetimepicker here; need to prepend first setting with a comma ?>
        });

        /* Initialise Datatable */
        var table = $('#therapy_groups_list').DataTable({
            language: {
                "lengthMenu": '<?php echo xlt("Display")  .' _MENU_  ' .xlt("records per page")?>',
                "zeroRecords": '<?php echo xlt("Nothing found - sorry")?>',
                "info": '<?php echo xlt("Showing page") .' _PAGE_ '. xlt("of") . ' _PAGES_'; ?>',
                "infoEmpty": '<?php echo xlt("No records available") ?>',
                "infoFiltered": '<?php echo "(" . xlt("filtered from") . ' _MAX_ '. xlt("total records") . ")"; ?>',
                "infoPostFix":  "",
                "search":       "<?php echo xlt('Search')?>",
                "url":          "",
                "oPaginate": {
                    "sFirst":    "<?php echo xlt('First')?>",
                    "sPrevious": "<?php echo xlt('Previous')?>",
                    "sNext":     "<?php echo xlt('Next')?>",
                    "sLast":     "<?php echo xlt('Last')?>"
                }
            },
            initComplete: function () {
                $('#therapy_groups_list_filter').hide(); //hide searchbar
            }
        });

        /* Order by Start Date column (descending) */
        table.order( [ 4, 'desc' ] ).draw();

        /* Hide/Show filters */
        $("#show_filters").click(function () {
            $('#filters').show();
            $("#hide_filters").show();
            $("#show_filters").hide();

        });
        $("#hide_filters").click(function () {
            $('#filters').hide();
            $("#hide_filters").hide();
            $("#show_filters").show();
        });

        /* ------------ Toggle filter functions on keyup/change ----------- */

        /*
         * Note: where there is an explicit extension made for the filter, just table.draw() was used.
         * Otherwise 'table.columns(  ).search( this.value ).draw();' was used.
         */


        /* ---- Datetimepickers ---- */
        $('#group_from_start_date_filter').change( function() {
            table.draw();
        } );
        $('#group_to_start_date_filter').change( function() {
            table.draw();
        } );

        $('#group_from_end_date_filter').change( function() {
            table.draw();
        } );
        $('#group_to_end_date_filter').change( function() {
            table.draw();
        } );

        /* --- Text inputs --- */
        $('#group_name_filter').keyup( function() {
            table.draw();
        } );
        $('#group_id_filter').keyup( function() {
            table.draw();
        } );

        /* ---- Select Boxes ---- */
        $('#group_type_filter').change(function () {
            table.columns( 2 ).search( this.value ).draw();
        } );

        $('#group_status_filter').change( function() {
            table.draw();
        } );

        $('#counselors_filter').change( function() {
            table.columns( 6 ).search( this.value ).draw();
        } );

        /* ----------------- End of filter toggles -------------------- */


        /* --------- Reset Filters ------ */
        $('#clear_filters').click(function(){
            top.restoreSession();
            location.reload();
        });
    });

    /* Bring in the DateToYYYYMMDD_js function */
    <?php require($GLOBALS['srcdir'] . '/formatting_DateToYYYYMMDD_js.js.php'); ?>

    /* ========= End Of Data Table & Filters Initialisation ========= */

    /* ======= DATATABLE FILTER EXTENSIONS ======== */

    /* Extension for distribution date */
    $.fn.dataTableExt.afnFiltering.push(
        function( oSettings, aData, iDataIndex ) {

            if(document.getElementById('group_from_start_date_filter').value === ""){
                var iFini = document.getElementById('group_from_start_date_filter').value;
            }
            else{
                var iFini = new Date(DateToYYYYMMDD_js(document.getElementById('group_from_start_date_filter').value));
            }

            if(document.getElementById('group_to_start_date_filter').value === ""){
                var iFfin = document.getElementById('group_to_start_date_filter').value;
            }
            else{
                var iFfin = new Date(DateToYYYYMMDD_js(document.getElementById('group_to_start_date_filter').value));
            }

            var iStartDateCol = 4;
            var iEndDateCol = 4;

            var datofini = new Date(DateToYYYYMMDD_js(aData[iStartDateCol]));
            var datoffin = new Date(DateToYYYYMMDD_js(aData[iEndDateCol]));


            if ( iFini === "" && iFfin === "" )
            {
                return true;
            }
            else if ( iFini <= datofini && iFfin === "")
            {
                return true;
            }
            else if ( iFfin >= datoffin && iFini === "")
            {
                return true;
            }
            else if (iFini <= datofini && iFfin >= datoffin)
            {
                return true;
            }
            return false;
        }
    );

    /* Extension for Irregular approval date */
    $.fn.dataTableExt.afnFiltering.push(
        function( oSettings, aData, iDataIndex ) {

            if(document.getElementById('group_from_end_date_filter').value === ""){
                var iFini = document.getElementById('group_from_end_date_filter').value;
            }
            else{
                var iFini = new Date(DateToYYYYMMDD_js(document.getElementById('group_from_end_date_filter').value));
            }

            if(document.getElementById('group_to_end_date_filter').value === ""){
                var iFfin = document.getElementById('group_to_end_date_filter').value;
            }
            else{
                var iFfin = new Date(DateToYYYYMMDD_js(document.getElementById('group_to_end_date_filter').value));
            }

            var iStartDateCol = 5;
            var iEndDateCol = 5;



            var datofini = new Date(DateToYYYYMMDD_js(aData[iStartDateCol]));
            var datoffin = new Date(DateToYYYYMMDD_js(aData[iEndDateCol]));


            if ( iFini === "" && iFfin === "" )
            {
                return true;
            }
            else if ( iFini <= datofini && iFfin === "")
            {
                return true;
            }
            else if ( iFfin >= datoffin && iFini === "")
            {
                return true;
            }
            else if (iFini <= datofini && iFfin >= datoffin)
            {
                return true;
            }
            return false;
        }
    );

    /* Extension for group name */
    $.fn.dataTableExt.afnFiltering.push(
        function( oSettings, aData, iDataIndex ) {
            var iColumn = 0;
            var iVal = document.getElementById('group_name_filter').value;
            var iVersion = aData[iColumn] == "-" ? 0 : aData[iColumn];

            if(iVal === "" || iVal == 0){
                return true;
            }
            else if(iVersion.indexOf(iVal) != -1){
                return true;
            }
            return false;
        }
    );

    /* Extension for group id */
    $.fn.dataTableExt.afnFiltering.push(
        function( oSettings, aData, iDataIndex ) {
            var iColumn = 1;
            var iVal = document.getElementById('group_id_filter').value;
            var iVersion = aData[iColumn] == "-" ? 0 : aData[iColumn];

            if(iVal === "" || iVal == 0){
                return true;
            }
            else if(iVersion.indexOf(iVal) != -1){
                return true;
            }
            return false;
        }
    );

    /* Extension for group status */
    $.fn.dataTableExt.afnFiltering.push(
        function( settings, data, dataIndex ) {
            var status_selected = $("#group_status_filter").val()||'';
            var status = data[3] || '';
            if(status_selected=='' || status_selected == 'all'){
                return true;
            }
            if(status==status_selected)
                return true;
            return false;
        });



    /* ========= END OF EXTENSIONS ============= */


</script>

<?php require  'footer.php'; ?><|MERGE_RESOLUTION|>--- conflicted
+++ resolved
@@ -141,15 +141,10 @@
                     <td class="delete_btn">
                         <?php
                         //Enable deletion only for groups that weren't yet deleted.
-<<<<<<< HEAD
                         if($group['group_status'] == 10): ?>
                             <a href="<?php echo $GLOBALS['rootdir'] . '/therapy_groups/index.php?method=listGroups&deleteGroup=1&group_id=' . attr($group['group_id']); ?>"><button>X</button></a></td>
                         <?php endif; ?>
-=======
-                        if($group['group_status'] != 20): ?>
-                        <a href="<?php echo $GLOBALS['rootdir'] . '/therapy_groups/index.php?method=listGroups&deleteGroup=1&group_id=' . attr($group['group_id']); ?>"><button>X</button></a></td>
-                    <?php endif; ?>
->>>>>>> f44e3568
+
                     </td>
                 </tr>
             <?php endforeach; ?>
